/*
 * Copyright (c) 2020, Oracle and/or its affiliates. All rights reserved.
 *
 * Licensed under the Apache License, Version 2.0 (the "License");
 * you may not use this file except in compliance with the License.
 * You may obtain a copy of the License at
 *
 *     http://www.apache.org/licenses/LICENSE-2.0
 *
 * Unless required by applicable law or agreed to in writing, software
 * distributed under the License is distributed on an "AS IS" BASIS,
 * WITHOUT WARRANTIES OR CONDITIONS OF ANY KIND, either express or implied.
 * See the License for the specific language governing permissions and
 * limitations under the License.
 */
package org.tensorflow.framework.optimizers;

<<<<<<< HEAD
import java.util.Collections;
import java.util.List;
import java.util.Map;
import java.util.Optional;
import org.tensorflow.Graph;
import org.tensorflow.Operand;
import org.tensorflow.Output;
import org.tensorflow.Tensor;
=======
import org.tensorflow.Graph;
import org.tensorflow.Operand;
import org.tensorflow.Output;
import org.tensorflow.ndarray.Shape;
>>>>>>> ec4f6790
import org.tensorflow.op.Op;
import org.tensorflow.op.core.Assign;
import org.tensorflow.op.core.Placeholder;
import org.tensorflow.op.core.Variable;
<<<<<<< HEAD
import org.tensorflow.ndarray.Shape;
import org.tensorflow.types.TFloat32;
=======
>>>>>>> ec4f6790
import org.tensorflow.types.TInt64;
import org.tensorflow.types.family.TType;

import java.util.List;
import java.util.Optional;

/**
 * Optimizer that implements the Adagrad Dual-Averaging algorithm.
 *
 * <p>This optimizer takes care of regularization of unseen features in a mini batch by updating
 * them when they are seen with a closed form update rule that is equivalent to having updated them
 * on every mini-batch.
 *
 * <p>AdagradDA is typically used when there is a need for large sparsity in the trained model. This
 * optimizer only guarantees sparsity for linear models. Be careful when using AdagradDA for deep
 * networks as it will require careful initialization of the gradient accumulators for it to train.
 *
 * <p>
 *
 * @see <a href="http://www.jmlr.org/papers/volume12/duchi11a/duchi11a.pdf">Duchi, J, et al., 2011,
 *     Adaptive Subgradient Methods for Online Learning and Stochastic Optimization</a>.
 */
public class AdaGradDA extends Optimizer {

  public static final String ACCUMULATOR = "gradient_accumulator";
  public static final String SQUARED_ACCUMULATOR = "gradient_squared_accumulator";
<<<<<<< HEAD
  private float learningRate;
  private Tensor<TFloat32> learningRateTensor;
  private final Placeholder<TFloat32> learningRatePlaceholder;
  private Map<Operand<? extends TType>, Tensor<? extends TType>> feedDict;
=======
  public static final float LEARNING_RATE_DEFAULT = 0.001F;
  public static final float INITIAL_ACCUMULATOR_DEFAULT = 0.1f;
  public static final float L1_STRENGTH_DEFAULT = 0.0F;
  public static final float L2_STRENGTH_DEFAULT = 0.0F;

  private final float learningRate;
>>>>>>> ec4f6790
  private final float initialAccumulatorValue;
  private final float l1Strength;
  private final float l2Strength;
  private Variable<TInt64> globalStep;

  /**
   * Creates an AdaGradDA Optimizer
   *
   * @param graph the TensorFlow Graph
   */
  public AdaGradDA(Graph graph) {
    this(
        graph,
        LEARNING_RATE_DEFAULT,
        INITIAL_ACCUMULATOR_DEFAULT,
        L1_STRENGTH_DEFAULT,
        L2_STRENGTH_DEFAULT);
  }

  /**
   * Creates an AdaGradDA Optimizer
   *
   * @param graph the TensorFlow Graph
   * @param learningRate the learning rate
   */
  public AdaGradDA(Graph graph, float learningRate) {
    this(
        graph, learningRate, INITIAL_ACCUMULATOR_DEFAULT, L1_STRENGTH_DEFAULT, L2_STRENGTH_DEFAULT);
  }

  /**
   * Creates an AdaGradDA Optimizer
   *
   * @param graph the TensorFlow Graph
   * @param learningRate the learning rate
   * @param initialAccumulatorValue Starting value for the accumulators, must be greater than zero.
   * @param l1Strength l1 regularization strength, must be greater than or equal to zero.
   * @param l2Strength l2 regularization strength, must be greater than or equal to zero.
   * @throws java.lang.IllegalArgumentException if initialAccumulatorValue is not greater than zero,
   *     or l1Strength or l2Strength is less than zero
   */
  public AdaGradDA(
      Graph graph,
      float learningRate,
      float initialAccumulatorValue,
      float l1Strength,
      float l2Strength) {
    super(graph);
    if (initialAccumulatorValue <= 0F) {
      throw new IllegalArgumentException(
          String.format(
              "initialAccumulatorValue must be greater than zero: %f", initialAccumulatorValue));
    }
    if (l1Strength < 0F) {
      throw new IllegalArgumentException(
          String.format("l1Strength must not be negative: %f", l1Strength));
    }
    if (l2Strength < 0F) {
      throw new IllegalArgumentException(
          String.format("l2Strength must not be negative: %f", l2Strength));
    }
    this.learningRate = learningRate;
    this.learningRateTensor = TFloat32.scalarOf(this.learningRate);
    this.learningRatePlaceholder =
            tf.withSubScope(LEARNING_RATE).placeholder(TFloat32.DTYPE, Placeholder.shape(Shape.scalar()));
    this.feedDict = Collections.singletonMap(this.learningRatePlaceholder, this.learningRateTensor);
    this.initialAccumulatorValue = initialAccumulatorValue;
    this.l1Strength = l1Strength;
    this.l2Strength = l2Strength;
  }

  /**
   * Creates an AdaGradDA Optimizer
   *
   * @param graph the TensorFlow Graph
   * @param name the name for this Optimizer (defaults to 'adagrad-da')
   * @param learningRate the learning rate
   */
  public AdaGradDA(Graph graph, String name, float learningRate) {
    this(
        graph,
        name,
        learningRate,
        INITIAL_ACCUMULATOR_DEFAULT,
        L1_STRENGTH_DEFAULT,
        L2_STRENGTH_DEFAULT);
  }

  /**
   * Creates an AdaGradDA Optimizer
   *
   * @param graph the TensorFlow Graph
   * @param name the name for this Optimizer (defaults to 'adagrad-da')
   * @param learningRate the learning rate
   * @param initialAccumulatorValue Starting value for the accumulators, must be positive
   * @param l1Strength l1 regularization strength, must be greater than or equal to zero.
   * @param l2Strength l2 regularization strength, must be greater than or equal to zero.
   * @throws java.lang.IllegalArgumentException if initialAccumulatorValue is not greater than zero,
   *     or * l1Strength or l2Strength is less than zero
   */
  public AdaGradDA(
      Graph graph,
      String name,
      float learningRate,
      float initialAccumulatorValue,
      float l1Strength,
      float l2Strength) {
    super(graph, name);
    if (initialAccumulatorValue <= 0F) {
      throw new IllegalArgumentException(
          String.format(
              "initialAccumulatorValue must be greater than zero: %f", initialAccumulatorValue));
    }
    if (l1Strength < 0F) {
      throw new IllegalArgumentException(
          String.format("l1Strength must not be negative: %f", l1Strength));
    }
    if (l2Strength < 0F) {
      throw new IllegalArgumentException(
          String.format("l2Strength must not be negative: %f", l2Strength));
    }
    this.learningRate = learningRate;
    this.learningRateTensor = TFloat32.scalarOf(this.learningRate);
    this.learningRatePlaceholder =
            tf.withSubScope(LEARNING_RATE).placeholder(TFloat32.DTYPE, Placeholder.shape(Shape.scalar()));
    this.feedDict = Collections.singletonMap(this.learningRatePlaceholder, this.learningRateTensor);
    this.initialAccumulatorValue = initialAccumulatorValue;
    this.l1Strength = l1Strength;
    this.l2Strength = l2Strength;
  }

  /** {@inheritDoc} */
  @Override
  protected Optional<Op> prepare(String name) {
    return Optional.of(tf.assignAdd(globalStep, tf.constant(1L)));
  }

  /** {@inheritDoc} */
  @Override
  protected void createSlots(List<Output<? extends TType>> variables) {
    for (Output<? extends TType> v : variables) {
      createAdaGradDASlot(v);
    }
    globalStep = tf.withName("adagrad-da-global-step").variable(Shape.scalar(), TInt64.DTYPE);
    Assign<TInt64> globalStepInitializer = tf.assign(globalStep, tf.constant(0L));
    graph.addInitializer(globalStepInitializer);
  }

  /**
   * Creates an AdaGradDA Slot
   *
   * @param v the variable to install in the slot
   * @param <T> the datatype of the variable.
   */
  private <T extends TType> void createAdaGradDASlot(Output<T> v) {
    Operand<T> initializer = tf.fill(tf.shape(v), tf.dtypes.cast(tf.constant(0.0f), v.dataType()));
    createSlot(v.asOutput(), ACCUMULATOR, initializer);
    Operand<T> sqInitializer =
        tf.fill(tf.shape(v), tf.dtypes.cast(tf.constant(initialAccumulatorValue), v.dataType()));
    createSlot(v.asOutput(), SQUARED_ACCUMULATOR, sqInitializer);
  }

  /** {@inheritDoc} */
  @Override
  protected <T extends TType> Op applyDense(Output<T> gradient, Output<T> variable) {
    Variable<T> gradSlot = getSlot(variable, ACCUMULATOR).get();
    Variable<T> gradSquaredSlot = getSlot(variable, SQUARED_ACCUMULATOR).get();
<<<<<<< HEAD
    return tf.train.applyAdagradDa(variable, gradSlot, gradSquaredSlot, gradient,
        tf.dtypes.cast(learningRatePlaceholder, gradient.dataType()),
=======
    return tf.train.applyAdagradDa(
        variable,
        gradSlot,
        gradSquaredSlot,
        gradient,
        tf.dtypes.cast(tf.constant(learningRate), gradient.dataType()),
>>>>>>> ec4f6790
        tf.dtypes.cast(tf.constant(l1Strength), gradient.dataType()),
        tf.dtypes.cast(tf.constant(l2Strength), gradient.dataType()),
        globalStep);
  }

  /**
   * Gathers up the update operations into a single op that can be used as a run target.
   *
   * <p>Adds the global step update to the end of the updates list.
   *
   * @param updateOperations The update operations.
   * @param name The name of the run target.
   * @return A NoOp with a control dependency on each update operation.
   */
  @Override
  protected Op finish(List<Op> updateOperations, String name) {
    updateOperations.add(tf.assignAdd(globalStep, tf.constant(1L)));
    return super.finish(updateOperations, name);
  }

  /** {@inheritDoc} */
  @Override
  public String toString() {
    return "AdaGradDA{"
        + "globalStep="
        + globalStep
        + ", learningRate="
        + learningRate
        + ", initialAccumulatorValue="
        + initialAccumulatorValue
        + ", l1Strength="
        + l1Strength
        + ", l2Strength="
        + l2Strength
        + '}';
  }

  /** {@inheritDoc} */
  @Override
  public String getOptimizerName() {
    return "adagrad-da";
  }

  /** {@inheritDoc} */
  @Override
  public float getLearningRate() {
    return this.learningRate;
  }

  /** {@inheritDoc} */
  @Override
  public final void setLearningRate(float learningRate) {
    this.learningRate = learningRate;
    if (this.learningRateTensor != null) {
      this.learningRateTensor.close();
    }
    this.learningRateTensor = TFloat32.scalarOf(this.learningRate);
    this.feedDict = Collections.singletonMap(this.learningRatePlaceholder, this.learningRateTensor);
  }

  /** {@inheritDoc} */
  public Map<Operand<? extends TType>, Tensor<? extends TType>> getFeedDict() {
    return this.feedDict;
  }

  /** {@inheritDoc} */
  @Override
  public void close() throws Exception {
    if (this.learningRateTensor != null) {
      this.learningRateTensor.close();
      this.learningRateTensor = null;
    }
  }
}<|MERGE_RESOLUTION|>--- conflicted
+++ resolved
@@ -15,30 +15,13 @@
  */
 package org.tensorflow.framework.optimizers;
 
-<<<<<<< HEAD
-import java.util.Collections;
-import java.util.List;
-import java.util.Map;
-import java.util.Optional;
-import org.tensorflow.Graph;
-import org.tensorflow.Operand;
-import org.tensorflow.Output;
-import org.tensorflow.Tensor;
-=======
 import org.tensorflow.Graph;
 import org.tensorflow.Operand;
 import org.tensorflow.Output;
 import org.tensorflow.ndarray.Shape;
->>>>>>> ec4f6790
 import org.tensorflow.op.Op;
 import org.tensorflow.op.core.Assign;
-import org.tensorflow.op.core.Placeholder;
 import org.tensorflow.op.core.Variable;
-<<<<<<< HEAD
-import org.tensorflow.ndarray.Shape;
-import org.tensorflow.types.TFloat32;
-=======
->>>>>>> ec4f6790
 import org.tensorflow.types.TInt64;
 import org.tensorflow.types.family.TType;
 
@@ -65,19 +48,11 @@
 
   public static final String ACCUMULATOR = "gradient_accumulator";
   public static final String SQUARED_ACCUMULATOR = "gradient_squared_accumulator";
-<<<<<<< HEAD
-  private float learningRate;
-  private Tensor<TFloat32> learningRateTensor;
-  private final Placeholder<TFloat32> learningRatePlaceholder;
-  private Map<Operand<? extends TType>, Tensor<? extends TType>> feedDict;
-=======
   public static final float LEARNING_RATE_DEFAULT = 0.001F;
   public static final float INITIAL_ACCUMULATOR_DEFAULT = 0.1f;
   public static final float L1_STRENGTH_DEFAULT = 0.0F;
   public static final float L2_STRENGTH_DEFAULT = 0.0F;
 
-  private final float learningRate;
->>>>>>> ec4f6790
   private final float initialAccumulatorValue;
   private final float l1Strength;
   private final float l2Strength;
@@ -125,7 +100,7 @@
       float initialAccumulatorValue,
       float l1Strength,
       float l2Strength) {
-    super(graph);
+    super(graph, learningRate);
     if (initialAccumulatorValue <= 0F) {
       throw new IllegalArgumentException(
           String.format(
@@ -139,11 +114,6 @@
       throw new IllegalArgumentException(
           String.format("l2Strength must not be negative: %f", l2Strength));
     }
-    this.learningRate = learningRate;
-    this.learningRateTensor = TFloat32.scalarOf(this.learningRate);
-    this.learningRatePlaceholder =
-            tf.withSubScope(LEARNING_RATE).placeholder(TFloat32.DTYPE, Placeholder.shape(Shape.scalar()));
-    this.feedDict = Collections.singletonMap(this.learningRatePlaceholder, this.learningRateTensor);
     this.initialAccumulatorValue = initialAccumulatorValue;
     this.l1Strength = l1Strength;
     this.l2Strength = l2Strength;
@@ -185,7 +155,7 @@
       float initialAccumulatorValue,
       float l1Strength,
       float l2Strength) {
-    super(graph, name);
+    super(graph, name, learningRate);
     if (initialAccumulatorValue <= 0F) {
       throw new IllegalArgumentException(
           String.format(
@@ -199,11 +169,6 @@
       throw new IllegalArgumentException(
           String.format("l2Strength must not be negative: %f", l2Strength));
     }
-    this.learningRate = learningRate;
-    this.learningRateTensor = TFloat32.scalarOf(this.learningRate);
-    this.learningRatePlaceholder =
-            tf.withSubScope(LEARNING_RATE).placeholder(TFloat32.DTYPE, Placeholder.shape(Shape.scalar()));
-    this.feedDict = Collections.singletonMap(this.learningRatePlaceholder, this.learningRateTensor);
     this.initialAccumulatorValue = initialAccumulatorValue;
     this.l1Strength = l1Strength;
     this.l2Strength = l2Strength;
@@ -245,17 +210,12 @@
   protected <T extends TType> Op applyDense(Output<T> gradient, Output<T> variable) {
     Variable<T> gradSlot = getSlot(variable, ACCUMULATOR).get();
     Variable<T> gradSquaredSlot = getSlot(variable, SQUARED_ACCUMULATOR).get();
-<<<<<<< HEAD
-    return tf.train.applyAdagradDa(variable, gradSlot, gradSquaredSlot, gradient,
-        tf.dtypes.cast(learningRatePlaceholder, gradient.dataType()),
-=======
     return tf.train.applyAdagradDa(
         variable,
         gradSlot,
         gradSquaredSlot,
         gradient,
-        tf.dtypes.cast(tf.constant(learningRate), gradient.dataType()),
->>>>>>> ec4f6790
+        tf.dtypes.cast(getLearningRateOperand(), gradient.dataType()),
         tf.dtypes.cast(tf.constant(l1Strength), gradient.dataType()),
         tf.dtypes.cast(tf.constant(l2Strength), gradient.dataType()),
         globalStep);
@@ -298,35 +258,4 @@
   public String getOptimizerName() {
     return "adagrad-da";
   }
-
-  /** {@inheritDoc} */
-  @Override
-  public float getLearningRate() {
-    return this.learningRate;
-  }
-
-  /** {@inheritDoc} */
-  @Override
-  public final void setLearningRate(float learningRate) {
-    this.learningRate = learningRate;
-    if (this.learningRateTensor != null) {
-      this.learningRateTensor.close();
-    }
-    this.learningRateTensor = TFloat32.scalarOf(this.learningRate);
-    this.feedDict = Collections.singletonMap(this.learningRatePlaceholder, this.learningRateTensor);
-  }
-
-  /** {@inheritDoc} */
-  public Map<Operand<? extends TType>, Tensor<? extends TType>> getFeedDict() {
-    return this.feedDict;
-  }
-
-  /** {@inheritDoc} */
-  @Override
-  public void close() throws Exception {
-    if (this.learningRateTensor != null) {
-      this.learningRateTensor.close();
-      this.learningRateTensor = null;
-    }
-  }
 }