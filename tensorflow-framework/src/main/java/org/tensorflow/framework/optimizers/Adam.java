/*
 * Copyright (c) 2020, Oracle and/or its affiliates. All rights reserved.
 *
 * Licensed under the Apache License, Version 2.0 (the "License");
 * you may not use this file except in compliance with the License.
 * You may obtain a copy of the License at
 *
 *     http://www.apache.org/licenses/LICENSE-2.0
 *
 * Unless required by applicable law or agreed to in writing, software
 * distributed under the License is distributed on an "AS IS" BASIS,
 * WITHOUT WARRANTIES OR CONDITIONS OF ANY KIND, either express or implied.
 * See the License for the specific language governing permissions and
 * limitations under the License.
 */
package org.tensorflow.framework.optimizers;

<<<<<<< HEAD
import java.util.Collections;
import java.util.List;
import java.util.Map;
import java.util.Optional;
import org.tensorflow.Graph;
import org.tensorflow.Operand;
import org.tensorflow.Output;
import org.tensorflow.Tensor;
=======
import org.tensorflow.Graph;
import org.tensorflow.Operand;
import org.tensorflow.Output;
import org.tensorflow.ndarray.Shape;
>>>>>>> ec4f6790
import org.tensorflow.op.Op;
import org.tensorflow.op.Scope;
import org.tensorflow.op.annotation.Endpoint;
import org.tensorflow.op.annotation.Operator;
import org.tensorflow.op.core.Assign;
import org.tensorflow.op.core.Constant;
import org.tensorflow.op.core.Placeholder;
import org.tensorflow.op.core.Variable;
import org.tensorflow.types.TFloat32;
import org.tensorflow.types.family.TType;

import java.util.List;
import java.util.Optional;

/**
 * Optimizer that implements the Adam algorithm.
 *
 * <p>Adam optimization is a stochastic gradient descent method that is based on adaptive estimation
 * of first-order and second-order moments.
 *
 * <p>According to Kingma et al., 2014, the method is "computationally efficient, has little memory
 * requirement, invariant to diagonal rescaling of gradients, and is well suited for problems that
 * are large in terms of data/parameters".
 *
 * <p>@see <a href="http://arxiv.org/abs/1412.6980">Kingma et al., 2014, Adam: A Method for
 * Stochastic Optimization</a>.
 */
@Operator
public class Adam extends Optimizer {

  public static final String FIRST_MOMENT = "m";
  public static final String SECOND_MOMENT = "v";

<<<<<<< HEAD
  private float learningRate;
  private Tensor<TFloat32> learningRateTensor;
  private final Placeholder<TFloat32> learningRatePlaceholder;
  private Map<Operand<? extends TType>, Tensor<? extends TType>> feedDict;
=======
  public static final float LEARNING_RATE_DEFAULT = 0.001f;
  public static final float EPSILON_DEFAULT = 1e-8f;
  public static final float BETA_ONE_DEFAULT = 0.9f;
  public static final float BETA_TWO_DEFAULT = 0.999f;

  private final float learningRate;
>>>>>>> ec4f6790

  private final float betaOne;

  private final float betaTwo;

  private final float epsilon;

  private Constant<TFloat32> epsilonConst;
  private Constant<TFloat32> betaOneConst;
  private Constant<TFloat32> betaTwoConst;
  private Variable<TFloat32> betaOnePower;
  private Variable<TFloat32> betaTwoPower;

  /**
   * Creates an Adam optimizer
   *
   * @param graph the TensorFlow graph
   */
  public Adam(Graph graph) {
    this(graph, LEARNING_RATE_DEFAULT, BETA_ONE_DEFAULT, BETA_TWO_DEFAULT, EPSILON_DEFAULT);
  }

  /**
   * Creates an Adam optimizer
   *
   * @param graph the TensorFlow graph
   * @param learningRate the learning rate
   */
  public Adam(Graph graph, float learningRate) {
    this(graph, learningRate, BETA_ONE_DEFAULT, BETA_TWO_DEFAULT, EPSILON_DEFAULT);
  }

  /**
   * Creates an Adam optimizer
   *
   * @param graph the TensorFlow graph
   * @param learningRate the learning rate
   * @param betaOne The exponential decay rate for the 1st moment estimates. Defaults to 0.9.
   * @param betaTwo The exponential decay rate for the 2nd moment estimates. Defaults to 0.999.
   * @param epsilon A small constant for numerical stability. This epsilon is "epsilon hat" in the
   *     Kingma and Ba paper (in the formula just before Section 2.1), not the epsilon in Algorithm
   *     1 of the paper. Defaults to 1e-8.
   */
  public Adam(Graph graph, float learningRate, float betaOne, float betaTwo, float epsilon) {
    super(graph);
    this.learningRate = learningRate;
    this.learningRateTensor = TFloat32.scalarOf(this.learningRate);
    this.learningRatePlaceholder =
            tf.withSubScope(LEARNING_RATE).placeholder(TFloat32.DTYPE, Placeholder.shape(Shape.scalar()));
    this.feedDict = Collections.singletonMap(this.learningRatePlaceholder, this.learningRateTensor);
    this.betaOne = betaOne;
    this.betaTwo = betaTwo;
    this.epsilon = epsilon;
  }

  /**
   * Creates an Adam optimizer
   *
   * @param graph the TensorFlow graph
   * @param name the Optimizer name, defaults to "Adam"
   * @param learningRate the learning rate
   */
  public Adam(Graph graph, String name, float learningRate) {
    this(graph, name, learningRate, BETA_ONE_DEFAULT, BETA_TWO_DEFAULT, EPSILON_DEFAULT);
  }

  /**
   * Creates an Adam optimizer
   *
   * @param graph the TensorFlow graph
   * @param name the Optimizer name, defaults to "Adam"
   * @param learningRate the learning rate
   * @param betaOne The exponential decay rate for the 1st moment estimates. Defaults to 0.9.
   * @param betaTwo The exponential decay rate for the 2nd moment estimates. Defaults to 0.999.
   * @param epsilon A small constant for numerical stability. This epsilon is "epsilon hat" in the
   *     Kingma and Ba paper (in the formula just before Section 2.1), not the epsilon in Algorithm
   *     1 of the paper. Defaults to 1e-8.
   */
  public Adam(
      Graph graph, String name, float learningRate, float betaOne, float betaTwo, float epsilon) {
    super(graph, name);
    this.learningRate = learningRate;
    this.learningRateTensor = TFloat32.scalarOf(this.learningRate);
    this.learningRatePlaceholder =
            tf.withSubScope(LEARNING_RATE).placeholder(TFloat32.DTYPE, Placeholder.shape(Shape.scalar()));
    this.feedDict = Collections.singletonMap(this.learningRatePlaceholder, this.learningRateTensor);
    this.betaOne = betaOne;
    this.betaTwo = betaTwo;
    this.epsilon = epsilon;
  }

  /**
   * Creates the Operation that minimizes the loss
   *
   * @param scope the TensorFlow scope
   * @param loss the loss to minimize
   * @param learningRate the learning rate
   * @param betaOne The exponential decay rate for the 1st moment estimates.
   * @param betaTwo The exponential decay rate for the 2nd moment estimates.
   * @param epsilon A small constant for numerical stability. This epsilon is "epsilon hat" in the
   *     Kingma and Ba paper (in the formula just before Section 2.1), not the epsilon in Algorithm
   *     1 of the paper.
   * @param options Optional Optimizer attributes
   * @param <T> the data type for the loss
   * @return the Operation that minimizes the loss
   * @throws java.lang.IllegalArgumentException if scope does not represent a Graph
   */
  @Endpoint(name = "adam_minimize")
  public static <T extends TType> Op createAdamMinimize(
      Scope scope,
      Operand<T> loss,
      float learningRate,
      float betaOne,
      float betaTwo,
      float epsilon,
      Optimizer.Options... options) {
    if (!(scope.env() instanceof Graph)) {
      throw new IllegalArgumentException("Optimizers are only supported on Graphs");
    }
    Adam adam = new Adam((Graph) scope.env(), learningRate, betaOne, betaTwo, epsilon);
    String name = null;
    for (Options o : options) {
      if (o.sharedName != null) {
        name = o.sharedName;
      }
    }
    if (name == null) {
      return adam.minimize(loss);
    } else {
      return adam.minimize(loss, name);
    }
  }

  /** {@inheritDoc} */
  @Override
  protected void createSlots(List<Output<? extends TType>> variables) {
    for (Output<? extends TType> v : variables) {
      createAdamSlot(v.asOutput());
    }
    betaOnePower = tf.withName("beta1_power").variable(Shape.scalar(), TFloat32.DTYPE);
    Assign<TFloat32> betaOnePowerInit = tf.assign(betaOnePower, tf.constant(betaOne));
    graph.addInitializer(betaOnePowerInit);
    betaTwoPower = tf.withName("beta2_power").variable(Shape.scalar(), TFloat32.DTYPE);
    Assign<TFloat32> betaTwoPowerInit = tf.assign(betaTwoPower, tf.constant(betaTwo));
    graph.addInitializer(betaTwoPowerInit);
  }

  /** {@inheritDoc} */
  @Override
  protected Optional<Op> prepare(String scopeName) {
    betaOneConst = tf.constant(betaOne);
    betaTwoConst = tf.constant(betaTwo);
    epsilonConst = tf.constant(epsilon);
    return Optional.empty();
  }

  /**
   * Creates an Adam Slot
   *
   * @param v the variable to install in the slot
   * @param <T> the datatype of the variable.
   */
  private <T extends TType> void createAdamSlot(Output<T> v) {
    Operand<T> firstMomentInitializer =
        tf.fill(tf.shape(v), tf.dtypes.cast(tf.constant(0.0f), v.dataType()));
    createSlot(v.asOutput(), FIRST_MOMENT, firstMomentInitializer);
    Operand<T> secondMomentInitializer =
        tf.fill(tf.shape(v), tf.dtypes.cast(tf.constant(0.0f), v.dataType()));
    createSlot(v.asOutput(), SECOND_MOMENT, secondMomentInitializer);
  }

  /** {@inheritDoc} */
  @Override
  protected <T extends TType> Op applyDense(Output<T> gradient, Output<T> variable) {
    Variable<T> firstMomentSlot = getSlot(variable, FIRST_MOMENT).get();
    Variable<T> secondMomentSlot = getSlot(variable, SECOND_MOMENT).get();
    return tf.train.applyAdam(
        variable,
        firstMomentSlot,
        secondMomentSlot,
        tf.dtypes.cast(betaOnePower, gradient.dataType()),
        tf.dtypes.cast(betaTwoPower, gradient.dataType()),
        tf.dtypes.cast(learningRatePlaceholder, gradient.dataType()),
        tf.dtypes.cast(betaOneConst, gradient.dataType()),
        tf.dtypes.cast(betaTwoConst, gradient.dataType()),
        tf.dtypes.cast(epsilonConst, gradient.dataType()),
        gradient);
  }

  /**
   * Gathers up the update operations into a single op that can be used as a run target.
   *
   * <p>Adds the betaOne and betaTwo updates to the end of the updates list.
   *
   * @param updateOperations The update operations.
   * @param name The name of the run target.
   * @return A NoOp with a control dependency on each update operation.
   */
  @Override
  protected Op finish(List<Op> updateOperations, String name) {
    updateOperations.add(tf.assign(betaOnePower, tf.math.mul(betaOnePower, betaOneConst)));
    updateOperations.add(tf.assign(betaTwoPower, tf.math.mul(betaTwoPower, betaTwoConst)));
    return super.finish(updateOperations, name);
  }

  /** {@inheritDoc} */
  @Override
  public String toString() {
    return "Adam{"
        + "learningRate="
        + learningRate
        + ", betaOne="
        + betaOne
        + ", betaTwo="
        + betaTwo
        + ", epsilon="
        + epsilon
        + '}';
  }

  /** {@inheritDoc} */
  @Override
  public String getOptimizerName() {
    return "Adam";
  }

  /** {@inheritDoc} */
  @Override
  public float getLearningRate() {
    return this.learningRate;
  }

  /** {@inheritDoc} */
  @Override
  public final void setLearningRate(float learningRate) {
    this.learningRate = learningRate;
    if (this.learningRateTensor != null) {
      this.learningRateTensor.close();
    }
    this.learningRateTensor = TFloat32.scalarOf(this.learningRate);
    this.feedDict = Collections.singletonMap(this.learningRatePlaceholder, this.learningRateTensor);
  }

  /** {@inheritDoc} */
  public Map<Operand<? extends TType>, Tensor<? extends TType>> getFeedDict() {
    return this.feedDict;
  }

  /** {@inheritDoc} */
  @Override
  public void close() throws Exception {
    if (this.learningRateTensor != null) {
      this.learningRateTensor.close();
      this.learningRateTensor = null;
    }
  }
}<|MERGE_RESOLUTION|>--- conflicted
+++ resolved
@@ -15,28 +15,16 @@
  */
 package org.tensorflow.framework.optimizers;
 
-<<<<<<< HEAD
-import java.util.Collections;
-import java.util.List;
-import java.util.Map;
-import java.util.Optional;
-import org.tensorflow.Graph;
-import org.tensorflow.Operand;
-import org.tensorflow.Output;
-import org.tensorflow.Tensor;
-=======
 import org.tensorflow.Graph;
 import org.tensorflow.Operand;
 import org.tensorflow.Output;
 import org.tensorflow.ndarray.Shape;
->>>>>>> ec4f6790
 import org.tensorflow.op.Op;
 import org.tensorflow.op.Scope;
 import org.tensorflow.op.annotation.Endpoint;
 import org.tensorflow.op.annotation.Operator;
 import org.tensorflow.op.core.Assign;
 import org.tensorflow.op.core.Constant;
-import org.tensorflow.op.core.Placeholder;
 import org.tensorflow.op.core.Variable;
 import org.tensorflow.types.TFloat32;
 import org.tensorflow.types.family.TType;
@@ -63,19 +51,10 @@
   public static final String FIRST_MOMENT = "m";
   public static final String SECOND_MOMENT = "v";
 
-<<<<<<< HEAD
-  private float learningRate;
-  private Tensor<TFloat32> learningRateTensor;
-  private final Placeholder<TFloat32> learningRatePlaceholder;
-  private Map<Operand<? extends TType>, Tensor<? extends TType>> feedDict;
-=======
   public static final float LEARNING_RATE_DEFAULT = 0.001f;
   public static final float EPSILON_DEFAULT = 1e-8f;
   public static final float BETA_ONE_DEFAULT = 0.9f;
   public static final float BETA_TWO_DEFAULT = 0.999f;
-
-  private final float learningRate;
->>>>>>> ec4f6790
 
   private final float betaOne;
 
@@ -120,12 +99,7 @@
    *     1 of the paper. Defaults to 1e-8.
    */
   public Adam(Graph graph, float learningRate, float betaOne, float betaTwo, float epsilon) {
-    super(graph);
-    this.learningRate = learningRate;
-    this.learningRateTensor = TFloat32.scalarOf(this.learningRate);
-    this.learningRatePlaceholder =
-            tf.withSubScope(LEARNING_RATE).placeholder(TFloat32.DTYPE, Placeholder.shape(Shape.scalar()));
-    this.feedDict = Collections.singletonMap(this.learningRatePlaceholder, this.learningRateTensor);
+    super(graph, learningRate);
     this.betaOne = betaOne;
     this.betaTwo = betaTwo;
     this.epsilon = epsilon;
@@ -156,12 +130,7 @@
    */
   public Adam(
       Graph graph, String name, float learningRate, float betaOne, float betaTwo, float epsilon) {
-    super(graph, name);
-    this.learningRate = learningRate;
-    this.learningRateTensor = TFloat32.scalarOf(this.learningRate);
-    this.learningRatePlaceholder =
-            tf.withSubScope(LEARNING_RATE).placeholder(TFloat32.DTYPE, Placeholder.shape(Shape.scalar()));
-    this.feedDict = Collections.singletonMap(this.learningRatePlaceholder, this.learningRateTensor);
+    super(graph, name, learningRate);
     this.betaOne = betaOne;
     this.betaTwo = betaTwo;
     this.epsilon = epsilon;
@@ -258,7 +227,7 @@
         secondMomentSlot,
         tf.dtypes.cast(betaOnePower, gradient.dataType()),
         tf.dtypes.cast(betaTwoPower, gradient.dataType()),
-        tf.dtypes.cast(learningRatePlaceholder, gradient.dataType()),
+        tf.dtypes.cast(getLearningRateOperand(), gradient.dataType()),
         tf.dtypes.cast(betaOneConst, gradient.dataType()),
         tf.dtypes.cast(betaTwoConst, gradient.dataType()),
         tf.dtypes.cast(epsilonConst, gradient.dataType()),
@@ -301,35 +270,4 @@
   public String getOptimizerName() {
     return "Adam";
   }
-
-  /** {@inheritDoc} */
-  @Override
-  public float getLearningRate() {
-    return this.learningRate;
-  }
-
-  /** {@inheritDoc} */
-  @Override
-  public final void setLearningRate(float learningRate) {
-    this.learningRate = learningRate;
-    if (this.learningRateTensor != null) {
-      this.learningRateTensor.close();
-    }
-    this.learningRateTensor = TFloat32.scalarOf(this.learningRate);
-    this.feedDict = Collections.singletonMap(this.learningRatePlaceholder, this.learningRateTensor);
-  }
-
-  /** {@inheritDoc} */
-  public Map<Operand<? extends TType>, Tensor<? extends TType>> getFeedDict() {
-    return this.feedDict;
-  }
-
-  /** {@inheritDoc} */
-  @Override
-  public void close() throws Exception {
-    if (this.learningRateTensor != null) {
-      this.learningRateTensor.close();
-      this.learningRateTensor = null;
-    }
-  }
 }